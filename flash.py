import json
import logging
import os
import platform
import shutil
import subprocess
import threading
import zipfile
from pathlib import Path
import sys

from PyQt6.QtWidgets import (
    QApplication,
    QWidget,
    QVBoxLayout,
    QPushButton,
    QLabel,
    QTextEdit,
    QFileDialog,
    QMessageBox,
    QProgressBar,
)
from PyQt6.QtCore import QTimer

import requests

CONFIG_FILE = 'device_config.json'
CACHE_DIR = Path('cache')
LOG_FILE = 'flasher.log'
TWRP_URL = 'https://eu.dl.twrp.me/j3lte/twrp-3.7.0_9-0-j3lte.img'
TWRP_IMG = Path('twrp-j3lte.img')

INSTRUCTION_TEXT = (
    "1. Enable USB debugging and OEM unlock in Developer Options.\n"
    "2. Boot the phone into Download Mode (Power+Home+Vol Down, then Vol Up).\n"
    "3. Connect the phone and click 'Check Device'.\n"
    "4. Use 'Install Tools' to download ADB and install Heimdall if needed.\n"
    "5. Use 'Auto Flash TWRP' for a quick recovery flash.\n"
    "6. To flash only TWRP manually, click 'Flash Recovery Only'.\n"
    "7. For the full flash, optionally pick an APK and press 'Flash All'.\n"
    "8. Progress appears below and in flasher.log.\n"
)

IS_WINDOWS = platform.system().lower() == 'windows'
ADB_NAME = 'adb.exe' if IS_WINDOWS else 'adb'
HEIMDALL_NAME = 'heimdall.exe' if IS_WINDOWS else 'heimdall'

logging.basicConfig(
    filename=LOG_FILE,
    level=logging.INFO,
    format='%(asctime)s - %(levelname)s - %(message)s'
)


def show_info(title, message):
    QMessageBox.information(None, title, message)


def show_error(title, message):
    QMessageBox.critical(None, title, message)


def ask_yes_no(title, message):
    result = QMessageBox.question(
        None,
        title,
        message,
        QMessageBox.StandardButton.Yes | QMessageBox.StandardButton.No,
    )
    return result == QMessageBox.StandardButton.Yes


def log(message, text_widget=None):
    """Log a message to the log file and optionally to a QTextEdit widget."""
    logging.info(message)
    print(message)
    if text_widget:
        text_widget.append(message)
        text_widget.ensureCursorVisible()


def check_tool(name):
    return shutil.which(name)


def download_platform_tools(text):
    system = 'windows' if IS_WINDOWS else 'linux'
    url = f'https://dl.google.com/android/repository/platform-tools-latest-{system}.zip'
    log(f'Downloading platform tools from {url}', text)
    resp = requests.get(url, stream=True)
    if resp.status_code != 200:
        raise RuntimeError('Failed to download platform tools')
    zpath = Path('platform-tools.zip')
    with open(zpath, 'wb') as fh:
        for chunk in resp.iter_content(chunk_size=8192):
            fh.write(chunk)
    log('Extracting platform tools...', text)
    with zipfile.ZipFile(zpath, 'r') as zip_ref:
        zip_ref.extractall('.')
    zpath.unlink()
    if not IS_WINDOWS:
        os.chmod('platform-tools/adb', 0o755)
    log('Platform tools ready.', text)


def ensure_adb(text):
    adb = check_tool(ADB_NAME)
    if adb:
        log('ADB found on system.', text)
        return
    local_adb = Path('platform-tools') / ADB_NAME
    if local_adb.exists():
        log('Using local platform-tools binaries.', text)
        return
    log('ADB not found, downloading platform tools...', text)
    download_platform_tools(text)


def ensure_heimdall(text):
    if check_tool(HEIMDALL_NAME):
        log('Heimdall found.', text)
        return True
    log('Heimdall not found.', text)
    if not IS_WINDOWS:
        if ask_yes_no('Install Heimdall',
                      'Heimdall is missing. Install via apt? (sudo required)'):
            try:
                subprocess.run(['sudo', 'apt', 'install', '-y', 'heimdall-flash'], check=False)
            except Exception as exc:  # noqa: BLE001
                log(f'Failed to run apt: {exc}', text)
    if check_tool(HEIMDALL_NAME):
        log('Heimdall installed.', text)
        return True
    log('Please install Heimdall manually (or use Odin on Windows).', text)
    return False


def check_heimdall(text_widget=None):
    """Verify that Heimdall is installed by calling `heimdall version`."""
    try:
        result = subprocess.run(
            [HEIMDALL_NAME, 'version'], capture_output=True, text=True, check=False
        )
    except FileNotFoundError:
        show_error(
            'Heimdall Missing',
            'Heimdall is not installed. Please install it with `sudo apt install heimdall-flash`',
        )
        log('Heimdall command not found.', text_widget)
        return False
    if result.returncode != 0:
        show_error(
            'Heimdall Missing',
            'Heimdall is not installed. Please install it with `sudo apt install heimdall-flash`',
        )
        log(result.stderr.strip(), text_widget)
        return False
    log(result.stdout.strip(), text_widget)
    return True


def detect_device(text_widget=None):
    """Check if a device is in Download Mode via `heimdall detect`."""
    try:
        result = subprocess.run(
            [HEIMDALL_NAME, 'detect'], capture_output=True, text=True, check=False
        )
    except FileNotFoundError:
        show_error(
            'Heimdall Missing',
            'Heimdall is not installed. Please install it with `sudo apt install heimdall-flash`',
        )
        log('Heimdall command not found.', text_widget)
        return False
    log(result.stdout.strip(), text_widget)
    if result.returncode != 0:
        show_error(
            'Geen toestel',
            '❌ Geen toestel gedetecteerd. Zorg dat je in Download Mode zit en met USB verbonden bent.',
        )
        log(result.stderr.strip(), text_widget)
        return False
    return True


def download_twrp(text_widget=None):
    """Download the TWRP image if it's missing."""
    if TWRP_IMG.exists():
        log(f'{TWRP_IMG} already present.', text_widget)
        return TWRP_IMG
    log(f'Downloading TWRP from {TWRP_URL}', text_widget)
    response = requests.get(TWRP_URL, stream=True)
    if response.status_code != 200:
        raise RuntimeError('Failed to download TWRP image')
    with open(TWRP_IMG, 'wb') as fh:
        for chunk in response.iter_content(chunk_size=8192):
            fh.write(chunk)
    log('TWRP download complete.', text_widget)
    return TWRP_IMG


def flash_recovery(img, text_widget=None):
    """Flash the recovery image using Heimdall and log the output."""
    log('⚡ Flashing TWRP...', text_widget)
    with open(LOG_FILE, 'a') as log_fh:
        result = subprocess.run(
            [HEIMDALL_NAME, 'flash', '--RECOVERY', str(img), '--no-reboot'],
            capture_output=True,
            text=True,
        )
        log_fh.write(result.stdout)
        log_fh.write(result.stderr)
    if result.returncode != 0:
        show_error('Flash Failed', result.stderr.strip())
        return False
    show_info(
        'Action Required',
        'Recovery flashed. Houd Power + Home + Volume Up ingedrukt om in TWRP te booten.',
    )
    return True


def auto_flash_j3(text_widget=None):
    """Run the full automatic flashing procedure for the SM-J320FN."""
    if not check_heimdall(text_widget):
        return
    if not detect_device(text_widget):
        return
    img = download_twrp(text_widget)
    flash_recovery(img, text_widget)


def adb_command(args):
    adb_path = check_tool(ADB_NAME) or str(Path('platform-tools') / ADB_NAME)
    return subprocess.run([adb_path] + args, capture_output=True, text=True)


def device_connected():
    result = adb_command(['devices'])
    lines = result.stdout.strip().splitlines()
    devices = [l for l in lines[1:] if l.strip()]
    return len(devices) > 0


def load_profile():
    if not Path(CONFIG_FILE).exists():
        return None
    with open(CONFIG_FILE, 'r') as fh:
        data = json.load(fh)
    return data.get('SM-J320FN')


def download_file(url, dest, text):
    CACHE_DIR.mkdir(exist_ok=True)
    if dest.exists():
        log(f'{dest} already exists, skipping download', text)
        return
    log(f'Downloading {url}', text)
    resp = requests.get(url, stream=True)
    if resp.status_code != 200:
        raise RuntimeError(f'Failed to download {url}')
    with open(dest, 'wb') as fh:
        for chunk in resp.iter_content(chunk_size=8192):
            fh.write(chunk)


<<<<<<< HEAD
def flash_recovery(img, text):
    if IS_WINDOWS:
        show_info(
            'Windows Detected',
            'Please use Odin to flash the recovery image manually.'
        )
        return
    if not ensure_heimdall(text):
        return
    log('Flashing TWRP recovery...', text)
    subprocess.run([HEIMDALL_NAME, 'flash', '--RECOVERY', img, '--no-reboot'])
    show_info(
        'Action Required',
        'Recovery flashed. Boot the phone into recovery now (Vol+ Home Power).'
    )
=======
>>>>>>> 868c3e7d


def sideload_zip(zip_path, text):
    log('Sideloading LineageOS...', text)
    adb_command(['reboot', 'recovery'])
    adb_command(['wait-for-device'])
    subprocess.run([ADB_NAME, 'sideload', zip_path])


def install_tools(text_widget):
    try:
        ensure_adb(text_widget)
        ensure_heimdall(text_widget)
        log('Tool installation complete.', text_widget)
    except Exception as exc:  # noqa: BLE001
        show_error('Error', str(exc))
        log(f'Error: {exc}', text_widget)


def check_tools(text_widget):
    ensure_adb(text_widget)
    ensure_heimdall(text_widget)


def install_apk(apk, text):
    log(f'Installing APK {apk}', text)
    subprocess.run([ADB_NAME, 'install', apk])


def reboot_device(mode, text):
    log(f'Rebooting to {mode}...', text)
    adb_command(['reboot', mode])


def open_log_file():
    if IS_WINDOWS:
        os.startfile(LOG_FILE)
    elif shutil.which('xdg-open'):
        subprocess.run(['xdg-open', LOG_FILE], check=False)
    else:
        show_info('Log File', f'Log located at {LOG_FILE}')


def clear_log(text_widget):
    text_widget.clear()
    Path(LOG_FILE).write_text('')
    log('Log cleared.', text_widget)


def show_help():
    show_info('Help', INSTRUCTION_TEXT)


def flash_recovery_only(text_widget):
    try:
        ensure_adb(text_widget)
        if not device_connected():
            log('No device detected via ADB.', text_widget)
            return
        profile = load_profile()
        if not profile:
            log('Device profile not found.', text_widget)
            return
        recovery_img = CACHE_DIR / Path(profile['recovery_url']).name
        download_file(profile['recovery_url'], recovery_img, text_widget)
        show_info(
            'Download Mode',
            'Put the phone in Download Mode (Power+Home+Vol Down) and connect it.'
        )
        flash_recovery(str(recovery_img), text_widget)
        log('Recovery flash complete.', text_widget)
    except Exception as exc:  # noqa: BLE001
        show_error('Error', str(exc))
        log(f'Error: {exc}', text_widget)


def flash_process(text_widget, apk_path=None):
    try:
        ensure_adb(text_widget)
        if not device_connected():
            log('No device detected via ADB.', text_widget)
            return
        profile = load_profile()
        if not profile:
            log('Device profile not found.', text_widget)
            return
        recovery_img = CACHE_DIR / Path(profile['recovery_url']).name
        rom_zip = CACHE_DIR / Path(profile['rom_url']).name
        download_file(profile['recovery_url'], recovery_img, text_widget)
        download_file(profile['rom_url'], rom_zip, text_widget)
        show_info(
            'Download Mode',
            'Put the phone in Download Mode (Power+Home+Vol Down) and connect it.'
        )
        flash_recovery(str(recovery_img), text_widget)
        sideload_zip(str(rom_zip), text_widget)
        if apk_path:
            install_apk(apk_path, text_widget)
        log('Flashing complete.', text_widget)
    except Exception as exc:  # noqa: BLE001
        show_error('Error', str(exc))
        log(f'Error: {exc}', text_widget)


def start_flash(text_widget, apk_path, progress):

    def run():
        try:
            flash_process(text_widget, apk_path)
        finally:
            QTimer.singleShot(0, lambda: progress.setVisible(False))

    progress.setVisible(True)
    threading.Thread(target=run, daemon=True).start()


def start_flash_recovery(text_widget, progress):

    def run():
        try:
            flash_recovery_only(text_widget)
        finally:
            QTimer.singleShot(0, lambda: progress.setVisible(False))
<<<<<<< HEAD
=======

    progress.setVisible(True)
    threading.Thread(target=run, daemon=True).start()


def start_auto_flash(text_widget, progress):

    def run():
        try:
            auto_flash_j3(text_widget)
        finally:
            QTimer.singleShot(0, lambda: progress.setVisible(False))
>>>>>>> 868c3e7d

    progress.setVisible(True)
    threading.Thread(target=run, daemon=True).start()


def start_install_tools(text_widget, progress):

    def run():
        try:
            install_tools(text_widget)
        finally:
            QTimer.singleShot(0, lambda: progress.setVisible(False))

    progress.setVisible(True)
    threading.Thread(target=run, daemon=True).start()


def check_device(text_widget):
    ensure_adb(text_widget)
    if device_connected():
        log('Device detected!', text_widget)
    else:
        log('No device found.', text_widget)


def select_apk(var_container):
    path, _ = QFileDialog.getOpenFileName(None, 'Select APK', '', 'APK files (*.apk)')
    if path:
        var_container[0] = path


class MainWindow(QWidget):
    def __init__(self) -> None:
        super().__init__()
        self.setWindowTitle('Travelbot Flasher')

        layout = QVBoxLayout(self)

        label = QLabel(INSTRUCTION_TEXT)
        label.setWordWrap(True)
        layout.addWidget(label)

        self.log_box = QTextEdit()
        self.log_box.setReadOnly(True)
        layout.addWidget(self.log_box)

        self.progress = QProgressBar()
        self.progress.setVisible(False)
        layout.addWidget(self.progress)

        self.apk_path = [None]

<<<<<<< HEAD
=======
        btn_auto_flash = QPushButton('Auto Flash TWRP')
        btn_auto_flash.clicked.connect(lambda: start_auto_flash(self.log_box, self.progress))
        layout.addWidget(btn_auto_flash)

>>>>>>> 868c3e7d
        btn_check_device = QPushButton('Check Device')
        btn_check_device.clicked.connect(lambda: check_device(self.log_box))
        layout.addWidget(btn_check_device)

        btn_check_tools = QPushButton('Check Tools')
        btn_check_tools.clicked.connect(lambda: check_tools(self.log_box))
        layout.addWidget(btn_check_tools)

        btn_install_tools = QPushButton('Install Tools')
        btn_install_tools.clicked.connect(lambda: start_install_tools(self.log_box, self.progress))
        layout.addWidget(btn_install_tools)

        btn_flash_recovery = QPushButton('Flash Recovery Only')
        btn_flash_recovery.clicked.connect(lambda: start_flash_recovery(self.log_box, self.progress))
        layout.addWidget(btn_flash_recovery)

        btn_select_apk = QPushButton('Select APK')
        btn_select_apk.clicked.connect(lambda: select_apk(self.apk_path))
        layout.addWidget(btn_select_apk)

        btn_flash_all = QPushButton('Flash All')
        btn_flash_all.clicked.connect(lambda: start_flash(self.log_box, self.apk_path[0], self.progress))
        layout.addWidget(btn_flash_all)

        btn_reboot_recovery = QPushButton('Reboot to Recovery')
        btn_reboot_recovery.clicked.connect(lambda: reboot_device('recovery', self.log_box))
        layout.addWidget(btn_reboot_recovery)

        btn_reboot_system = QPushButton('Reboot System')
        btn_reboot_system.clicked.connect(lambda: reboot_device('system', self.log_box))
        layout.addWidget(btn_reboot_system)

        btn_open_log = QPushButton('Open Log')
        btn_open_log.clicked.connect(open_log_file)
        layout.addWidget(btn_open_log)

        btn_clear_log = QPushButton('Clear Log')
        btn_clear_log.clicked.connect(lambda: clear_log(self.log_box))
        layout.addWidget(btn_clear_log)

        btn_help = QPushButton('Help')
        btn_help.clicked.connect(show_help)
        layout.addWidget(btn_help)


def main():
    app = QApplication(sys.argv)
    window = MainWindow()
    window.show()
    sys.exit(app.exec())


if __name__ == '__main__':
    main()<|MERGE_RESOLUTION|>--- conflicted
+++ resolved
@@ -264,24 +264,6 @@
             fh.write(chunk)
 
 
-<<<<<<< HEAD
-def flash_recovery(img, text):
-    if IS_WINDOWS:
-        show_info(
-            'Windows Detected',
-            'Please use Odin to flash the recovery image manually.'
-        )
-        return
-    if not ensure_heimdall(text):
-        return
-    log('Flashing TWRP recovery...', text)
-    subprocess.run([HEIMDALL_NAME, 'flash', '--RECOVERY', img, '--no-reboot'])
-    show_info(
-        'Action Required',
-        'Recovery flashed. Boot the phone into recovery now (Vol+ Home Power).'
-    )
-=======
->>>>>>> 868c3e7d
 
 
 def sideload_zip(zip_path, text):
@@ -405,8 +387,6 @@
             flash_recovery_only(text_widget)
         finally:
             QTimer.singleShot(0, lambda: progress.setVisible(False))
-<<<<<<< HEAD
-=======
 
     progress.setVisible(True)
     threading.Thread(target=run, daemon=True).start()
@@ -419,7 +399,6 @@
             auto_flash_j3(text_widget)
         finally:
             QTimer.singleShot(0, lambda: progress.setVisible(False))
->>>>>>> 868c3e7d
 
     progress.setVisible(True)
     threading.Thread(target=run, daemon=True).start()
@@ -472,13 +451,10 @@
 
         self.apk_path = [None]
 
-<<<<<<< HEAD
-=======
         btn_auto_flash = QPushButton('Auto Flash TWRP')
         btn_auto_flash.clicked.connect(lambda: start_auto_flash(self.log_box, self.progress))
         layout.addWidget(btn_auto_flash)
 
->>>>>>> 868c3e7d
         btn_check_device = QPushButton('Check Device')
         btn_check_device.clicked.connect(lambda: check_device(self.log_box))
         layout.addWidget(btn_check_device)
