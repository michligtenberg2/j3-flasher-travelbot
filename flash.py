--- conflicted
+++ resolved
@@ -7,17 +7,6 @@
 import threading
 import zipfile
 from pathlib import Path
-<<<<<<< HEAD
-import tkinter as tk
-from tkinter import (
-    Tk,
-    ttk,
-    scrolledtext,
-    filedialog,
-    messagebox,
-    END,
-)
-=======
 from PyQt6 import QtWidgets, QtGui
 from PyQt6.QtWidgets import (
     QApplication,
@@ -31,7 +20,6 @@
     QLabel,
 )
 from PyQt6.QtCore import Qt
->>>>>>> df4b9146
 
 import sys
 
@@ -65,17 +53,6 @@
 
 
 def show_info(title, message):
-<<<<<<< HEAD
-    messagebox.showinfo(title, message)
-
-
-def show_error(title, message):
-    messagebox.showerror(title, message)
-
-
-def ask_yes_no(title, message):
-    return messagebox.askyesno(title, message)
-=======
     QMessageBox.information(None, title, message)
 
 
@@ -85,7 +62,6 @@
 
 def ask_yes_no(title, message):
     return QMessageBox.question(None, title, message, QMessageBox.StandardButton.Yes | QMessageBox.StandardButton.No) == QMessageBox.StandardButton.Yes
->>>>>>> df4b9146
 
 
 def log(message, text_widget=None):
@@ -93,12 +69,7 @@
     logging.info(message)
     print(message)
     if text_widget:
-<<<<<<< HEAD
-        text_widget.insert(END, message + "\n")
-        text_widget.see(END)
-=======
         text_widget.append(message)
->>>>>>> df4b9146
 
 
 def check_tool(name):
@@ -233,14 +204,10 @@
         log_fh.write(result.stdout)
         log_fh.write(result.stderr)
     if result.returncode != 0:
-<<<<<<< HEAD
-        show_error('Flash Failed', result.stderr.strip())
-=======
         error_text = result.stderr.strip()
         if 'protocol initialization' in error_text.lower() or 'protocol init' in error_text.lower():
             error_text += '\n\nProbeer een andere USB-poort of run dit script met sudo.'
         show_error('Flash Failed', error_text)
->>>>>>> df4b9146
         return False
     show_info(
         'Action Required',
@@ -338,16 +305,10 @@
 
 
 def install_apk_prompt(text_widget):
-<<<<<<< HEAD
-    path = filedialog.askopenfilename(filetypes=[('APK files', '*.apk')])
-    if path:
-        install_apk(path, text_widget)
-=======
     dialog = QFileDialog()
     dialog.setNameFilter('APK files (*.apk)')
     if dialog.exec() and dialog.selectedFiles():
         install_apk(dialog.selectedFiles()[0], text_widget)
->>>>>>> df4b9146
 
 
 def reboot_device(mode, text):
@@ -467,18 +428,6 @@
     threading.Thread(target=run, daemon=True).start()
 
 
-def start_auto_flash(text_widget, progress):
-
-    def run():
-        try:
-            auto_flash_j3(text_widget)
-        finally:
-            progress.stop()
-
-    progress.start()
-    threading.Thread(target=run, daemon=True).start()
-
-
 def start_install_tools(text_widget, progress):
 
     def run():
@@ -501,52 +450,6 @@
         log('No device found.', text_widget)
 
 
-<<<<<<< HEAD
-
-
-def main():
-    root = Tk()
-    root.title('📱 Travelbot Flasher')
-    root.minsize(600, 400)
-    root.configure(bg='#E6E6FA')
-    root.option_add('*Font', 'Helvetica 12')
-
-    style = ttk.Style(root)
-    if 'clam' in style.theme_names():
-        style.theme_use('clam')
-    style.configure('TFrame', background='#E6E6FA')
-    style.configure('TLabel', background='#E6E6FA', foreground='#000033')
-    style.configure('TButton', font=('Helvetica', 12), padding=6)
-
-    frame = ttk.Frame(root, padding=10)
-    frame.pack(fill='both', expand=True)
-
-    ttk.Label(frame, text='📱 Travelbot Flasher', font=('Helvetica', 16, 'bold')).pack(pady=(0, 10))
-    ttk.Label(frame, text=INSTRUCTION_TEXT, justify='left', wraplength=560).pack(pady=(0, 10))
-
-    log_box = scrolledtext.ScrolledText(frame, height=10)
-    log_box.pack(fill='both', expand=True, pady=10)
-
-    progress = ttk.Progressbar(frame, mode='indeterminate')
-    progress.pack(fill='x', pady=5)
-
-    ttk.Button(frame, text='Detecteer Toestel', command=lambda: check_device(log_box)).pack(fill='x', pady=2)
-    ttk.Button(frame, text='Detect Download Mode', command=lambda: detect_device(log_box)).pack(fill='x', pady=2)
-    ttk.Button(frame, text='Check Heimdall', command=lambda: check_heimdall(log_box)).pack(fill='x', pady=2)
-    ttk.Button(frame, text='Install Tools', command=lambda: start_install_tools(log_box, progress)).pack(fill='x', pady=2)
-    ttk.Button(frame, text='Auto Flash TWRP', command=lambda: start_auto_flash(log_box, progress)).pack(fill='x', pady=2)
-    ttk.Button(frame, text='Download ROM', command=lambda: download_rom(log_box)).pack(fill='x', pady=2)
-    ttk.Button(frame, text='Flash TWRP', command=lambda: start_flash_recovery(log_box, progress)).pack(fill='x', pady=2)
-    ttk.Button(frame, text='Flash LineageOS', command=lambda: start_flash(log_box, None, progress)).pack(fill='x', pady=2)
-    ttk.Button(frame, text='Install APK', command=lambda: install_apk_prompt(log_box)).pack(fill='x', pady=2)
-    ttk.Button(frame, text='Reboot to Recovery', command=lambda: reboot_device('recovery', log_box)).pack(fill='x', pady=2)
-    ttk.Button(frame, text='Reboot System', command=lambda: reboot_device('system', log_box)).pack(fill='x', pady=2)
-    ttk.Button(frame, text='Open Log', command=open_log_file).pack(fill='x', pady=2)
-    ttk.Button(frame, text='Clear Log', command=lambda: clear_log(log_box)).pack(fill='x', pady=2)
-    ttk.Button(frame, text='Help', command=show_help).pack(fill='x', pady=2)
-
-    root.mainloop()
-=======
 
 
 class MainWindow(QWidget):
@@ -603,7 +506,6 @@
     window = MainWindow()
     window.show()
     sys.exit(app.exec())
->>>>>>> df4b9146
 
 
 if __name__ == '__main__':
